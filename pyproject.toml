--- conflicted
+++ resolved
@@ -23,7 +23,6 @@
   "Programming Language :: Python :: 3.13",
 ]
 dependencies = [
-<<<<<<< HEAD
     "cycler",
     "networkx",
     "scanpy",
@@ -34,11 +33,6 @@
     "session-info",
     "scipy",
     "scikit-learn",
-=======
-  "anndata",
-  # for debug logging (referenced from the issue template)
-  "session-info2",
->>>>>>> cc2f509b
 ]
 optional-dependencies.dev = [
   "pre-commit",
